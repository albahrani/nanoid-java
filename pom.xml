--- conflicted
+++ resolved
@@ -48,13 +48,8 @@
         <maven.surefire.plugin.version>3.5.3</maven.surefire.plugin.version>
         <maven.javadoc.plugin.version>3.11.2</maven.javadoc.plugin.version>
         <maven.source.plugin.version>3.3.1</maven.source.plugin.version>
-<<<<<<< HEAD
-        <maven.gpg.plugin.version>3.1.0</maven.gpg.plugin.version>
         <nexus.staging.plugin.version>1.7.0</nexus.staging.plugin.version>
-=======
         <maven.gpg.plugin.version>3.2.8</maven.gpg.plugin.version>
-        <nexus.staging.plugin.version>1.6.13</nexus.staging.plugin.version>
->>>>>>> ecca8a8a
         <jacoco.plugin.version>0.8.13</jacoco.plugin.version>
         
         <!-- GPG signing control -->
